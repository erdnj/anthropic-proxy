#!/usr/bin/env node
import Fastify from 'fastify'
import { TextDecoder } from 'util'

// Base URL: point this at vLLM or any OpenAI-compatible backend.
// e.g. export ANTHROPIC_PROXY_BASE_URL="http://192.168.1.111:8001"
const baseUrl = process.env.ANTHROPIC_PROXY_BASE_URL || 'https://openrouter.ai/api'
const requiresApiKey = !process.env.ANTHROPIC_PROXY_BASE_URL
const key = requiresApiKey ? process.env.OPENROUTER_API_KEY : null
<<<<<<< HEAD
const defaultModel = 'google/gemini-2.0-pro-exp-02-05:free'
=======

// Default upstream model when using OpenRouter fallback.
// Ignored when ANTHROPIC_PROXY_BASE_URL points at vLLM.
const model = 'google/gemini-2.0-pro-exp-02-05:free'
>>>>>>> fecc5d47
const models = {
  reasoning: process.env.REASONING_MODEL || defaultModel,
  completion: process.env.COMPLETION_MODEL || defaultModel,
}

const fastify = Fastify({ logger: true })

function debug(...args) {
  if (!process.env.DEBUG) return
  console.log(...args)
}

<<<<<<< HEAD
const sendSSE = (reply, event, data) => {
  reply.raw.write(`event: ${event}\ndata: ${JSON.stringify(data)}\n\n`)
=======
// Helper to send SSE quickly
const sendSSE = (reply, event, data) => {
  const sseMessage = `event: ${event}\n` + `data: ${JSON.stringify(data)}\n\n`
  reply.raw.write(sseMessage)
>>>>>>> fecc5d47
  if (typeof reply.raw.flush === 'function') reply.raw.flush()
}

function mapStopReason(fr) {
  switch (fr) {
    case 'tool_calls': return 'tool_use'
    case 'length': return 'max_tokens'
    case 'stop':
    default: return 'end_turn'
  }
}

<<<<<<< HEAD
=======
// Normalize only text blocks from Anthropic content arrays
>>>>>>> fecc5d47
function extractTextFromBlocks(content) {
  if (typeof content === 'string') return content
  if (Array.isArray(content)) {
    return content
      .filter(b => b && b.type === 'text' && typeof b.text === 'string')
      .map(b => b.text)
      .join(' ')
  }
  return null
}

<<<<<<< HEAD
function stringifyToolResultContent(block) {
  if (typeof block === 'string') return block
  if (block && typeof block === 'object') {
    if (block.type === 'json' && block.json !== undefined) {
      try { return JSON.stringify(block.json) } catch { /* noop */ }
=======
// Convert Anthropic tool_result.content → string
function stringifyToolResultContent(block) {
  // Anthropic tool_result content can be:
  // - string: "..."
  // - object block { type: "json", json: {...} }
  // - arbitrary object
  if (typeof block === 'string') return block
  if (block && typeof block === 'object') {
    if (block.type === 'json' && block.json !== undefined) {
      try { return JSON.stringify(block.json) } catch { /* fallthrough */ }
>>>>>>> fecc5d47
    }
    try { return JSON.stringify(block) } catch { return String(block) }
  }
  return ''
}

fastify.post('/v1/messages', async (request, reply) => {
  try {
    const payload = request.body || {}
<<<<<<< HEAD

    // Remember tool function names by id so we can set `name` on tool results
    const toolNameById = new Map()

    // Build OpenAI Chat Completions messages
    const messages = []

    // Anthropic `system` can be string or array
    if (payload.system) {
      if (Array.isArray(payload.system)) {
        payload.system.forEach(sysMsg => {
          const txt = extractTextFromBlocks(sysMsg?.text ?? sysMsg?.content ?? sysMsg)
          if (txt) messages.push({ role: 'system', content: txt })
        })
      } else {
        const txt = typeof payload.system === 'string'
          ? payload.system
          : extractTextFromBlocks(payload.system)
        if (txt) messages.push({ role: 'system', content: txt })
      }
    }

    if (Array.isArray(payload.messages)) {
      payload.messages.forEach(msg => {
        const role = msg.role // 'user' | 'assistant'
        const contentArray = Array.isArray(msg.content) ? msg.content : []
        const textContent = extractTextFromBlocks(msg.content)
        const toolUses = contentArray.filter(b => b && b.type === 'tool_use')
        const toolResults = contentArray.filter(b => b && b.type === 'tool_result')

        if (toolUses.length > 0) {
          // Build OpenAI assistant tool_calls; IMPORTANT: content must be null
          const tool_calls = toolUses.map(tu => {
            const id = String(tu.id || '').trim()
            const name = String(tu.name || '').trim()
            const input = tu.input ?? {}
            if (id && name) toolNameById.set(id, name)
            return {
              id,
              type: 'function',
              function: {
                name,
                arguments: JSON.stringify(input) // MUST be a string
              }
            }
          })

          messages.push({
            role: 'assistant',
            content: textContent ? textContent : null, // <- critical for Mistral
            tool_calls
          })
        } else if (role === 'assistant' || role === 'user') {
          // Normal assistant/user message (no tool_calls)
          if (textContent && textContent.length) {
            messages.push({ role, content: textContent })
          }
        }

        // Emit OpenAI tool messages for each tool_result block
=======

    // We keep a mapping so we can include function `name` on tool replies.
    // key: tool_use_id (OpenAI tool_call id), value: function name
    const toolNameById = new Map()

    // Build OpenAI ChatCompletions-style messages array
    const messages = []

    // Anthropic "system" can be string or array of system blocks; support both.
    if (payload.system) {
      if (Array.isArray(payload.system)) {
        payload.system.forEach(sysMsg => {
          const txt = extractTextFromBlocks(sysMsg?.text ?? sysMsg?.content ?? sysMsg)
          if (txt) messages.push({ role: 'system', content: txt })
        })
      } else {
        const txt = typeof payload.system === 'string'
          ? payload.system
          : extractTextFromBlocks(payload.system)
        if (txt) messages.push({ role: 'system', content: txt })
      }
    }

    if (Array.isArray(payload.messages)) {
      payload.messages.forEach(msg => {
        const role = msg.role // 'user' | 'assistant'
        const textContent = extractTextFromBlocks(msg.content)

        // Gather tool_use blocks (Anthropic assistant content)
        const contentArray = Array.isArray(msg.content) ? msg.content : []
        const toolUses = contentArray.filter(b => b && b.type === 'tool_use')
        const toolResults = contentArray.filter(b => b && b.type === 'tool_result')

        // If there are tool_use blocks, we must emit an OpenAI assistant message
        // with `tool_calls` and (optionally) text content.
        if (toolUses.length > 0) {
          const tool_calls = toolUses.map((tu) => {
            const id = String(tu.id || '').trim()
            const name = String(tu.name || '').trim()
            const inputObj = tu.input ?? {}

            // Remember mapping for later tool_result → OpenAI tool message
            if (id && name) toolNameById.set(id, name)

            return {
              id,                                // MUST be 9-char alnum if coming from vLLM; keep as-is
              type: 'function',
              function: {
                name,
                // MUST be a JSON STRING, not object
                arguments: JSON.stringify(inputObj)
              }
            }
          })

          const assistantMsg = {
            role: 'assistant',
            content: textContent || '', // OpenAI requires string (can be '')
            tool_calls
          }
          messages.push(assistantMsg)
        } else if (role === 'assistant' || role === 'user') {
          // Regular assistant/user message (no tool_use blocks)
          const newMsg = { role, content: textContent || '' }
          if (newMsg.content) messages.push(newMsg)
        }

        // Emit OpenAI tool messages for each tool_result block
        // We must include tool_call_id and (ideally) the function name.
>>>>>>> fecc5d47
        toolResults.forEach(tr => {
          const tool_call_id = String(tr.tool_use_id || '').trim()
          const name = toolNameById.get(tool_call_id) || tr.name || 'tool'
          const content = stringifyToolResultContent(tr.content ?? tr.text)
<<<<<<< HEAD
          messages.push({ role: 'tool', tool_call_id, name, content })
=======
          messages.push({
            role: 'tool',
            tool_call_id,
            name,
            content
          })
>>>>>>> fecc5d47
        })
      })
    }

    // Tools → OpenAI function tools
    const removeUriFormat = (schema) => {
      if (!schema || typeof schema !== 'object') return schema
<<<<<<< HEAD
=======

>>>>>>> fecc5d47
      if (schema.type === 'string' && schema.format === 'uri') {
        const { format, ...rest } = schema
        return rest
      }
<<<<<<< HEAD
      if (Array.isArray(schema)) return schema.map(removeUriFormat)
=======

      if (Array.isArray(schema)) return schema.map(removeUriFormat)

>>>>>>> fecc5d47
      const result = {}
      for (const k in schema) {
        if (k === 'properties' && typeof schema[k] === 'object') {
          result[k] = {}
<<<<<<< HEAD
          for (const pk in schema[k]) result[k][pk] = removeUriFormat(schema[k][pk])
=======
          for (const pk in schema[k]) {
            result[k][pk] = removeUriFormat(schema[k][pk])
          }
>>>>>>> fecc5d47
        } else if (k === 'items' && typeof schema[k] === 'object') {
          result[k] = removeUriFormat(schema[k])
        } else if (k === 'additionalProperties' && typeof schema[k] === 'object') {
          result[k] = removeUriFormat(schema[k])
        } else if (['anyOf', 'allOf', 'oneOf'].includes(k) && Array.isArray(schema[k])) {
          result[k] = schema[k].map(removeUriFormat)
        } else {
          result[k] = removeUriFormat(schema[k])
        }
      }
      return result
    }

    const tools = (payload.tools || [])
<<<<<<< HEAD
      .filter(t => !['BatchTool'].includes(t.name))
      .map(t => ({
        type: 'function',
        function: {
          name: t.name,
          description: t.description,
          parameters: removeUriFormat(t.input_schema),
        },
=======
      .filter(tool => !['BatchTool'].includes(tool.name))
      .map(tool => ({
        type: 'function',
        function: {
          name: tool.name,
          description: tool.description,
          parameters: removeUriFormat(tool.input_schema),
        }
>>>>>>> fecc5d47
      }))

    const openaiPayload = {
      model: payload.thinking ? models.reasoning :  models.completion,
      messages,
      max_tokens: payload.max_tokens,
      temperature: payload.temperature !== undefined ? payload.temperature : 1,
      stream: payload.stream === true,
    }
    if (tools.length > 0) openaiPayload.tools = tools

    debug('OpenAI payload:', openaiPayload)

    const headers = { 'Content-Type': 'application/json' }
    if (requiresApiKey) headers['Authorization'] = `Bearer ${key}`

    const openaiResponse = await fetch(`${baseUrl}/v1/chat/completions`, {
      method: 'POST',
      headers,
      body: JSON.stringify(openaiPayload)
    })

    if (!openaiResponse.ok) {
      const errorDetails = await openaiResponse.text()
      reply.code(openaiResponse.status)
      return { error: errorDetails }
    }

    // Non-streaming
    if (!openaiPayload.stream) {
      const data = await openaiResponse.json()
      debug('OpenAI response:', data)
      if (data.error) throw new Error(data.error.message)

      const choice = data.choices[0]
      const openaiMessage = choice.message || {}
      const stopReason = mapStopReason(choice.finish_reason)
      const toolCalls = openaiMessage.tool_calls || []
<<<<<<< HEAD
=======

>>>>>>> fecc5d47
      const messageId = data.id
        ? data.id.replace('chatcmpl', 'msg')
        : 'msg_' + Math.random().toString(36).slice(2, 26)

      const anthropicResponse = {
        content: [
          ...(openaiMessage.content
            ? [{ type: 'text', text: openaiMessage.content }]
            : []),
          ...toolCalls.map(tc => ({
            type: 'tool_use',
            id: tc.id,
            name: tc.function?.name,
<<<<<<< HEAD
            input: (() => { try { return JSON.parse(tc.function?.arguments || '{}') } catch { return {} } })()
=======
            input: (() => {
              try { return JSON.parse(tc.function?.arguments || '{}') }
              catch { return {} }
            })()
>>>>>>> fecc5d47
          }))
        ],
        id: messageId,
        model: openaiPayload.model,
        role: openaiMessage.role || 'assistant',
        stop_reason: stopReason,
        stop_sequence: null,
        type: 'message',
        usage: {
          input_tokens: data.usage?.prompt_tokens ?? 0,
          output_tokens: data.usage?.completion_tokens ?? 0,
        }
      }

      return anthropicResponse
    }

<<<<<<< HEAD
    // Streaming path
=======
    // Streaming path (OpenAI → Anthropic SSE)
>>>>>>> fecc5d47
    let isSucceeded = false
    function sendSuccessMessage() {
      if (isSucceeded) return
      isSucceeded = true
      reply.raw.writeHead(200, {
        'Content-Type': 'text/event-stream',
        'Cache-Control': 'no-cache',
        Connection: 'keep-alive'
      })
      const messageId = 'msg_' + Math.random().toString(36).slice(2, 26)
      sendSSE(reply, 'message_start', {
        type: 'message_start',
        message: {
<<<<<<< HEAD
          id: messageId, type: 'message', role: 'assistant',
          model: openaiPayload.model, content: [],
          stop_reason: null, stop_sequence: null,
=======
          id: messageId,
          type: 'message',
          role: 'assistant',
          model: openaiPayload.model,
          content: [],
          stop_reason: null,
          stop_sequence: null,
>>>>>>> fecc5d47
          usage: { input_tokens: 0, output_tokens: 0 }
        }
      })
      sendSSE(reply, 'ping', { type: 'ping' })
    }

    let accumulatedContent = ''
    let accumulatedReasoning = ''
    let usage = null
    let textBlockStarted = false
    let encounteredToolCall = false
<<<<<<< HEAD
    const toolCallAccumulators = {} // index -> args string so far
=======
    const toolCallAccumulators = {}  // index -> accumulated arguments
>>>>>>> fecc5d47
    const decoder = new TextDecoder('utf-8')
    const reader = openaiResponse.body.getReader()
    let done = false

    while (!done) {
      const { value, done: doneReading } = await reader.read()
      done = doneReading
      if (!value) continue

      const chunk = decoder.decode(value)
      debug('OpenAI response chunk:', chunk)
      const lines = chunk.split('\n')

      for (const line of lines) {
        const trimmed = line.trim()
        if (!trimmed || !trimmed.startsWith('data:')) continue
        const dataStr = trimmed.replace(/^data:\s*/, '')
        if (dataStr === '[DONE]') {
          if (encounteredToolCall) {
            for (const idx in toolCallAccumulators) {
<<<<<<< HEAD
              sendSSE(reply, 'content_block_stop', { type: 'content_block_stop', index: parseInt(idx, 10) })
            }
          } else if (textBlockStarted) {
            sendSSE(reply, 'content_block_stop', { type: 'content_block_stop', index: 0 })
          }
          sendSSE(reply, 'message_delta', {
            type: 'message_delta',
            delta: { stop_reason: encounteredToolCall ? 'tool_use' : 'end_turn', stop_sequence: null },
            usage: usage ? { output_tokens: usage.completion_tokens }
                         : { output_tokens: (accumulatedContent.split(/\s+/).filter(Boolean).length +
                                             accumulatedReasoning.split(/\s+/).filter(Boolean).length) }
=======
              sendSSE(reply, 'content_block_stop', {
                type: 'content_block_stop',
                index: parseInt(idx, 10)
              })
            }
          } else if (textBlockStarted) {
            sendSSE(reply, 'content_block_stop', {
              type: 'content_block_stop',
              index: 0
            })
          }
          sendSSE(reply, 'message_delta', {
            type: 'message_delta',
            delta: {
              stop_reason: encounteredToolCall ? 'tool_use' : 'end_turn',
              stop_sequence: null
            },
            usage: usage
              ? { output_tokens: usage.completion_tokens }
              : { output_tokens: (accumulatedContent.split(/\s+/).filter(Boolean).length +
                                  accumulatedReasoning.split(/\s+/).filter(Boolean).length) }
>>>>>>> fecc5d47
          })
          sendSSE(reply, 'message_stop', { type: 'message_stop' })
          reply.raw.end()
          return
        }

        const parsed = JSON.parse(dataStr)
        if (parsed.error) throw new Error(parsed.error.message)
        sendSuccessMessage()

        if (parsed.usage) usage = parsed.usage
        const delta = parsed.choices?.[0]?.delta || {}

        if (delta.tool_calls) {
          for (const tc of delta.tool_calls) {
            encounteredToolCall = true
            const idx = tc.index ?? 0
            if (toolCallAccumulators[idx] === undefined) {
              toolCallAccumulators[idx] = ''
              sendSSE(reply, 'content_block_start', {
                type: 'content_block_start',
                index: idx,
<<<<<<< HEAD
                content_block: { type: 'tool_use', id: tc.id, name: tc.function?.name, input: {} }
=======
                content_block: {
                  type: 'tool_use',
                  id: tc.id,
                  name: tc.function?.name,
                  input: {}
                }
>>>>>>> fecc5d47
              })
            }
            const newArgs = tc.function?.arguments || ''
            const oldArgs = toolCallAccumulators[idx]
            if (newArgs.length > oldArgs.length) {
              const deltaText = newArgs.substring(oldArgs.length)
              sendSSE(reply, 'content_block_delta', {
                type: 'content_block_delta',
                index: idx,
                delta: { type: 'input_json_delta', partial_json: deltaText }
              })
              toolCallAccumulators[idx] = newArgs
            }
<<<<<<< HEAD
          }
        } else if (typeof delta.content === 'string' && delta.content.length) {
          if (!textBlockStarted) {
            textBlockStarted = true
            sendSSE(reply, 'content_block_start', { type: 'content_block_start', index: 0, content_block: { type: 'text', text: '' } })
          }
          accumulatedContent += delta.content
          sendSSE(reply, 'content_block_delta', { type: 'content_block_delta', index: 0, delta: { type: 'text_delta', text: delta.content } })
        } else if (typeof delta.reasoning === 'string' && delta.reasoning.length) {
          if (!textBlockStarted) {
            textBlockStarted = true
            sendSSE(reply, 'content_block_start', { type: 'content_block_start', index: 0, content_block: { type: 'text', text: '' } })
          }
          accumulatedReasoning += delta.reasoning
          sendSSE(reply, 'content_block_delta', { type: 'content_block_delta', index: 0, delta: { type: 'thinking_delta', thinking: delta.reasoning } })
=======
          }
        } else if (typeof delta.content === 'string' && delta.content.length) {
          if (!textBlockStarted) {
            textBlockStarted = true
            sendSSE(reply, 'content_block_start', {
              type: 'content_block_start',
              index: 0,
              content_block: { type: 'text', text: '' }
            })
          }
          accumulatedContent += delta.content
          sendSSE(reply, 'content_block_delta', {
            type: 'content_block_delta',
            index: 0,
            delta: { type: 'text_delta', text: delta.content }
          })
        } else if (typeof delta.reasoning === 'string' && delta.reasoning.length) {
          if (!textBlockStarted) {
            textBlockStarted = true
            sendSSE(reply, 'content_block_start', {
              type: 'content_block_start',
              index: 0,
              content_block: { type: 'text', text: '' }
            })
          }
          accumulatedReasoning += delta.reasoning
          sendSSE(reply, 'content_block_delta', {
            type: 'content_block_delta',
            index: 0,
            delta: { type: 'thinking_delta', thinking: delta.reasoning }
          })
>>>>>>> fecc5d47
        }
      }
    }

    reply.raw.end()
  } catch (err) {
    console.error(err)
    reply.code(500)
    return { error: err?.message || String(err) }
  }
})

const start = async () => {
  try {
    await fastify.listen({ port: process.env.PORT || 3000 })
  } catch (err) {
    process.exit(1)
  }
}

start()<|MERGE_RESOLUTION|>--- conflicted
+++ resolved
@@ -2,19 +2,10 @@
 import Fastify from 'fastify'
 import { TextDecoder } from 'util'
 
-// Base URL: point this at vLLM or any OpenAI-compatible backend.
-// e.g. export ANTHROPIC_PROXY_BASE_URL="http://192.168.1.111:8001"
 const baseUrl = process.env.ANTHROPIC_PROXY_BASE_URL || 'https://openrouter.ai/api'
 const requiresApiKey = !process.env.ANTHROPIC_PROXY_BASE_URL
 const key = requiresApiKey ? process.env.OPENROUTER_API_KEY : null
-<<<<<<< HEAD
 const defaultModel = 'google/gemini-2.0-pro-exp-02-05:free'
-=======
-
-// Default upstream model when using OpenRouter fallback.
-// Ignored when ANTHROPIC_PROXY_BASE_URL points at vLLM.
-const model = 'google/gemini-2.0-pro-exp-02-05:free'
->>>>>>> fecc5d47
 const models = {
   reasoning: process.env.REASONING_MODEL || defaultModel,
   completion: process.env.COMPLETION_MODEL || defaultModel,
@@ -27,15 +18,8 @@
   console.log(...args)
 }
 
-<<<<<<< HEAD
 const sendSSE = (reply, event, data) => {
   reply.raw.write(`event: ${event}\ndata: ${JSON.stringify(data)}\n\n`)
-=======
-// Helper to send SSE quickly
-const sendSSE = (reply, event, data) => {
-  const sseMessage = `event: ${event}\n` + `data: ${JSON.stringify(data)}\n\n`
-  reply.raw.write(sseMessage)
->>>>>>> fecc5d47
   if (typeof reply.raw.flush === 'function') reply.raw.flush()
 }
 
@@ -48,10 +32,6 @@
   }
 }
 
-<<<<<<< HEAD
-=======
-// Normalize only text blocks from Anthropic content arrays
->>>>>>> fecc5d47
 function extractTextFromBlocks(content) {
   if (typeof content === 'string') return content
   if (Array.isArray(content)) {
@@ -63,24 +43,11 @@
   return null
 }
 
-<<<<<<< HEAD
 function stringifyToolResultContent(block) {
   if (typeof block === 'string') return block
   if (block && typeof block === 'object') {
     if (block.type === 'json' && block.json !== undefined) {
       try { return JSON.stringify(block.json) } catch { /* noop */ }
-=======
-// Convert Anthropic tool_result.content → string
-function stringifyToolResultContent(block) {
-  // Anthropic tool_result content can be:
-  // - string: "..."
-  // - object block { type: "json", json: {...} }
-  // - arbitrary object
-  if (typeof block === 'string') return block
-  if (block && typeof block === 'object') {
-    if (block.type === 'json' && block.json !== undefined) {
-      try { return JSON.stringify(block.json) } catch { /* fallthrough */ }
->>>>>>> fecc5d47
     }
     try { return JSON.stringify(block) } catch { return String(block) }
   }
@@ -90,7 +57,6 @@
 fastify.post('/v1/messages', async (request, reply) => {
   try {
     const payload = request.body || {}
-<<<<<<< HEAD
 
     // Remember tool function names by id so we can set `name` on tool results
     const toolNameById = new Map()
@@ -151,91 +117,11 @@
         }
 
         // Emit OpenAI tool messages for each tool_result block
-=======
-
-    // We keep a mapping so we can include function `name` on tool replies.
-    // key: tool_use_id (OpenAI tool_call id), value: function name
-    const toolNameById = new Map()
-
-    // Build OpenAI ChatCompletions-style messages array
-    const messages = []
-
-    // Anthropic "system" can be string or array of system blocks; support both.
-    if (payload.system) {
-      if (Array.isArray(payload.system)) {
-        payload.system.forEach(sysMsg => {
-          const txt = extractTextFromBlocks(sysMsg?.text ?? sysMsg?.content ?? sysMsg)
-          if (txt) messages.push({ role: 'system', content: txt })
-        })
-      } else {
-        const txt = typeof payload.system === 'string'
-          ? payload.system
-          : extractTextFromBlocks(payload.system)
-        if (txt) messages.push({ role: 'system', content: txt })
-      }
-    }
-
-    if (Array.isArray(payload.messages)) {
-      payload.messages.forEach(msg => {
-        const role = msg.role // 'user' | 'assistant'
-        const textContent = extractTextFromBlocks(msg.content)
-
-        // Gather tool_use blocks (Anthropic assistant content)
-        const contentArray = Array.isArray(msg.content) ? msg.content : []
-        const toolUses = contentArray.filter(b => b && b.type === 'tool_use')
-        const toolResults = contentArray.filter(b => b && b.type === 'tool_result')
-
-        // If there are tool_use blocks, we must emit an OpenAI assistant message
-        // with `tool_calls` and (optionally) text content.
-        if (toolUses.length > 0) {
-          const tool_calls = toolUses.map((tu) => {
-            const id = String(tu.id || '').trim()
-            const name = String(tu.name || '').trim()
-            const inputObj = tu.input ?? {}
-
-            // Remember mapping for later tool_result → OpenAI tool message
-            if (id && name) toolNameById.set(id, name)
-
-            return {
-              id,                                // MUST be 9-char alnum if coming from vLLM; keep as-is
-              type: 'function',
-              function: {
-                name,
-                // MUST be a JSON STRING, not object
-                arguments: JSON.stringify(inputObj)
-              }
-            }
-          })
-
-          const assistantMsg = {
-            role: 'assistant',
-            content: textContent || '', // OpenAI requires string (can be '')
-            tool_calls
-          }
-          messages.push(assistantMsg)
-        } else if (role === 'assistant' || role === 'user') {
-          // Regular assistant/user message (no tool_use blocks)
-          const newMsg = { role, content: textContent || '' }
-          if (newMsg.content) messages.push(newMsg)
-        }
-
-        // Emit OpenAI tool messages for each tool_result block
-        // We must include tool_call_id and (ideally) the function name.
->>>>>>> fecc5d47
         toolResults.forEach(tr => {
           const tool_call_id = String(tr.tool_use_id || '').trim()
           const name = toolNameById.get(tool_call_id) || tr.name || 'tool'
           const content = stringifyToolResultContent(tr.content ?? tr.text)
-<<<<<<< HEAD
           messages.push({ role: 'tool', tool_call_id, name, content })
-=======
-          messages.push({
-            role: 'tool',
-            tool_call_id,
-            name,
-            content
-          })
->>>>>>> fecc5d47
         })
       })
     }
@@ -243,32 +129,16 @@
     // Tools → OpenAI function tools
     const removeUriFormat = (schema) => {
       if (!schema || typeof schema !== 'object') return schema
-<<<<<<< HEAD
-=======
-
->>>>>>> fecc5d47
       if (schema.type === 'string' && schema.format === 'uri') {
         const { format, ...rest } = schema
         return rest
       }
-<<<<<<< HEAD
       if (Array.isArray(schema)) return schema.map(removeUriFormat)
-=======
-
-      if (Array.isArray(schema)) return schema.map(removeUriFormat)
-
->>>>>>> fecc5d47
       const result = {}
       for (const k in schema) {
         if (k === 'properties' && typeof schema[k] === 'object') {
           result[k] = {}
-<<<<<<< HEAD
           for (const pk in schema[k]) result[k][pk] = removeUriFormat(schema[k][pk])
-=======
-          for (const pk in schema[k]) {
-            result[k][pk] = removeUriFormat(schema[k][pk])
-          }
->>>>>>> fecc5d47
         } else if (k === 'items' && typeof schema[k] === 'object') {
           result[k] = removeUriFormat(schema[k])
         } else if (k === 'additionalProperties' && typeof schema[k] === 'object') {
@@ -283,7 +153,6 @@
     }
 
     const tools = (payload.tools || [])
-<<<<<<< HEAD
       .filter(t => !['BatchTool'].includes(t.name))
       .map(t => ({
         type: 'function',
@@ -292,20 +161,10 @@
           description: t.description,
           parameters: removeUriFormat(t.input_schema),
         },
-=======
-      .filter(tool => !['BatchTool'].includes(tool.name))
-      .map(tool => ({
-        type: 'function',
-        function: {
-          name: tool.name,
-          description: tool.description,
-          parameters: removeUriFormat(tool.input_schema),
-        }
->>>>>>> fecc5d47
       }))
 
     const openaiPayload = {
-      model: payload.thinking ? models.reasoning :  models.completion,
+      model: payload.thinking ? models.reasoning : models.completion,
       messages,
       max_tokens: payload.max_tokens,
       temperature: payload.temperature !== undefined ? payload.temperature : 1,
@@ -340,10 +199,6 @@
       const openaiMessage = choice.message || {}
       const stopReason = mapStopReason(choice.finish_reason)
       const toolCalls = openaiMessage.tool_calls || []
-<<<<<<< HEAD
-=======
-
->>>>>>> fecc5d47
       const messageId = data.id
         ? data.id.replace('chatcmpl', 'msg')
         : 'msg_' + Math.random().toString(36).slice(2, 26)
@@ -357,14 +212,7 @@
             type: 'tool_use',
             id: tc.id,
             name: tc.function?.name,
-<<<<<<< HEAD
             input: (() => { try { return JSON.parse(tc.function?.arguments || '{}') } catch { return {} } })()
-=======
-            input: (() => {
-              try { return JSON.parse(tc.function?.arguments || '{}') }
-              catch { return {} }
-            })()
->>>>>>> fecc5d47
           }))
         ],
         id: messageId,
@@ -382,11 +230,7 @@
       return anthropicResponse
     }
 
-<<<<<<< HEAD
     // Streaming path
-=======
-    // Streaming path (OpenAI → Anthropic SSE)
->>>>>>> fecc5d47
     let isSucceeded = false
     function sendSuccessMessage() {
       if (isSucceeded) return
@@ -400,19 +244,9 @@
       sendSSE(reply, 'message_start', {
         type: 'message_start',
         message: {
-<<<<<<< HEAD
           id: messageId, type: 'message', role: 'assistant',
           model: openaiPayload.model, content: [],
           stop_reason: null, stop_sequence: null,
-=======
-          id: messageId,
-          type: 'message',
-          role: 'assistant',
-          model: openaiPayload.model,
-          content: [],
-          stop_reason: null,
-          stop_sequence: null,
->>>>>>> fecc5d47
           usage: { input_tokens: 0, output_tokens: 0 }
         }
       })
@@ -424,11 +258,7 @@
     let usage = null
     let textBlockStarted = false
     let encounteredToolCall = false
-<<<<<<< HEAD
     const toolCallAccumulators = {} // index -> args string so far
-=======
-    const toolCallAccumulators = {}  // index -> accumulated arguments
->>>>>>> fecc5d47
     const decoder = new TextDecoder('utf-8')
     const reader = openaiResponse.body.getReader()
     let done = false
@@ -449,7 +279,6 @@
         if (dataStr === '[DONE]') {
           if (encounteredToolCall) {
             for (const idx in toolCallAccumulators) {
-<<<<<<< HEAD
               sendSSE(reply, 'content_block_stop', { type: 'content_block_stop', index: parseInt(idx, 10) })
             }
           } else if (textBlockStarted) {
@@ -461,29 +290,6 @@
             usage: usage ? { output_tokens: usage.completion_tokens }
                          : { output_tokens: (accumulatedContent.split(/\s+/).filter(Boolean).length +
                                              accumulatedReasoning.split(/\s+/).filter(Boolean).length) }
-=======
-              sendSSE(reply, 'content_block_stop', {
-                type: 'content_block_stop',
-                index: parseInt(idx, 10)
-              })
-            }
-          } else if (textBlockStarted) {
-            sendSSE(reply, 'content_block_stop', {
-              type: 'content_block_stop',
-              index: 0
-            })
-          }
-          sendSSE(reply, 'message_delta', {
-            type: 'message_delta',
-            delta: {
-              stop_reason: encounteredToolCall ? 'tool_use' : 'end_turn',
-              stop_sequence: null
-            },
-            usage: usage
-              ? { output_tokens: usage.completion_tokens }
-              : { output_tokens: (accumulatedContent.split(/\s+/).filter(Boolean).length +
-                                  accumulatedReasoning.split(/\s+/).filter(Boolean).length) }
->>>>>>> fecc5d47
           })
           sendSSE(reply, 'message_stop', { type: 'message_stop' })
           reply.raw.end()
@@ -506,16 +312,7 @@
               sendSSE(reply, 'content_block_start', {
                 type: 'content_block_start',
                 index: idx,
-<<<<<<< HEAD
                 content_block: { type: 'tool_use', id: tc.id, name: tc.function?.name, input: {} }
-=======
-                content_block: {
-                  type: 'tool_use',
-                  id: tc.id,
-                  name: tc.function?.name,
-                  input: {}
-                }
->>>>>>> fecc5d47
               })
             }
             const newArgs = tc.function?.arguments || ''
@@ -529,7 +326,6 @@
               })
               toolCallAccumulators[idx] = newArgs
             }
-<<<<<<< HEAD
           }
         } else if (typeof delta.content === 'string' && delta.content.length) {
           if (!textBlockStarted) {
@@ -545,39 +341,6 @@
           }
           accumulatedReasoning += delta.reasoning
           sendSSE(reply, 'content_block_delta', { type: 'content_block_delta', index: 0, delta: { type: 'thinking_delta', thinking: delta.reasoning } })
-=======
-          }
-        } else if (typeof delta.content === 'string' && delta.content.length) {
-          if (!textBlockStarted) {
-            textBlockStarted = true
-            sendSSE(reply, 'content_block_start', {
-              type: 'content_block_start',
-              index: 0,
-              content_block: { type: 'text', text: '' }
-            })
-          }
-          accumulatedContent += delta.content
-          sendSSE(reply, 'content_block_delta', {
-            type: 'content_block_delta',
-            index: 0,
-            delta: { type: 'text_delta', text: delta.content }
-          })
-        } else if (typeof delta.reasoning === 'string' && delta.reasoning.length) {
-          if (!textBlockStarted) {
-            textBlockStarted = true
-            sendSSE(reply, 'content_block_start', {
-              type: 'content_block_start',
-              index: 0,
-              content_block: { type: 'text', text: '' }
-            })
-          }
-          accumulatedReasoning += delta.reasoning
-          sendSSE(reply, 'content_block_delta', {
-            type: 'content_block_delta',
-            index: 0,
-            delta: { type: 'thinking_delta', thinking: delta.reasoning }
-          })
->>>>>>> fecc5d47
         }
       }
     }
